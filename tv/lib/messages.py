--- conflicted
+++ resolved
@@ -1141,105 +1141,11 @@
 
     html_stripper = util.HTMLStripper()
 
-<<<<<<< HEAD
-    def __init__(self, item):
-        self.name = item.get_title()
-        self.id = item.id
-        self.feed_id = item.feed_id
-        self.feed_name = item.get_source()
-        self.feed_url = item.get_feed_url()
-        self.description = item.get_description()
-        self.description_stripped = (
-                ItemInfo.html_stripper.strip(self.description))
-        self.state = item.get_state()
-        self.release_date = item.get_release_date_obj()
-        self.size = item.get_size()
-        self.duration = item.get_duration_value()
-        self.resume_time = item.resumeTime
-        self.permalink = item.get_link()
-        self.commentslink = item.get_comments_link()
-        self.payment_link = item.get_payment_link()
-        self.has_sharable_url = item.has_shareable_url()
-        self.can_be_saved = item.show_save_button()
-        self.pending_manual_dl = item.is_pending_manual_download()
-        self.pending_auto_dl = item.is_pending_auto_download()
-        if not item.keep and not item.is_external():
-            self.expiration_date = item.get_expiration_time()
-        else:
-            self.expiration_date = None
-        self.item_viewed = item.get_viewed()
-        self.downloaded = item.is_downloaded()
-        self.is_external = item.is_external()
-        self.video_watched = item.get_seen()
-        self.video_path = item.get_filename()
-        self.thumbnail = item.get_thumbnail()
-        self.thumbnail_url = item.get_thumbnail_url()
-        self.file_format = item.get_format()
-        self.license = item.get_license()
-        self.file_url = item.get_url()
-        self.is_container_item = item.isContainerItem
-        self.is_playable = item.is_playable()
-        if item.isContainerItem:
-            self.children = [ItemInfo(i) for i in item.get_children()]
-        else:
-            self.children = []
-        self.file_type = item.file_type
-        self.subtitle_encoding = item.subtitle_encoding
-        self.media_type_checked = item.media_type_checked
-        self.seeding_status = item.torrent_seeding_status()
-        self.mime_type = item.enclosure_type
-        self.artist = item.get_artist()
-        self.album = item.get_album()
-        self.track = item.get_track()
-        self.year = item.get_year()
-        self.genre = item.get_genre()
-        self.rating = item.get_rating()
-        self.date_added = item.get_creation_time()
-        self.last_played = item.get_watched_time()
-
-        if item.downloader:
-            self.download_info = DownloadInfo(item.downloader)
-        elif self.state == 'downloading':
-            self.download_info = PendingDownloadInfo()
-        else:
-            self.download_info = None
-
-        ## Device-specific stuff
-        self.device = getattr(item, 'device', None)
-
-        ## Sharing specific stuff
-        self.remote = getattr(item, 'remote', False)
-        if self.remote:
-            self.host = item.host
-            self.port = item.port
-
-        ## Torrent-specific stuff
-        self.leechers = self.seeders = self.up_rate = None
-        self.down_rate = self.up_total = self.down_total = None
-        self.up_down_ratio = 0.0
-        if item.looks_like_torrent() and hasattr(item.downloader, 'status'):
-            status = item.downloader.status
-            if item.is_transferring():
-                # gettorrentdetails only
-                self.leechers = status.get('leechers', 0)
-                self.seeders = status.get('seeders', 0)
-                self.up_rate = status.get('upRate', 0)
-                self.down_rate = status.get('rate', 0)
-
-            # gettorrentdetailsfinished & gettorrentdetails
-            self.up_total = status.get('uploaded', 0)
-            self.down_total = status.get('currentSize', 0)
-            if self.down_total <= 0:
-                self.up_down_ratio = 0.0
-            else:
-                self.up_down_ratio = self.up_total * 1.0 / self.down_total
-=======
     def __init__(self, id_, **kwargs):
         self.id = id_
 
         self.__dict__.update(kwargs) # we're just a thin wrapper around some
                                      # data
->>>>>>> 66ae4b6e
 
         # stuff we can calculate, if it wasn't stored
         if not hasattr(self, 'description_stripped'):
