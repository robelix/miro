--- conflicted
+++ resolved
@@ -52,12 +52,7 @@
 import datetime
 import time
 from types import NoneType
-<<<<<<< HEAD
 from miro.plat.utils import PlatformFilenameType
-from miro.frontendstate import WidgetsFrontendState
-=======
-from miro.plat.utils import FilenameType
->>>>>>> a9445b25
 
 class ValidationError(Exception):
     """Error thrown when we try to save invalid data."""
