--- conflicted
+++ resolved
@@ -45,13 +45,8 @@
 TEXT_JUSTIFY_CENTER = 2
 
 # Display State defaults
-<<<<<<< HEAD
-DEFAULT_LIST_VIEW_DISPLAYS = set(['sharing', 'music', 'others', 'audio-feed', 'playlist', 'search'])
-DEFAULT_DISPLAY_FILTERS = ['view-all']
-=======
-DEFAULT_LIST_VIEW_DISPLAYS = set([u'music', u'others', u'audio-feed', u'playlist', u'search'])
+DEFAULT_LIST_VIEW_DISPLAYS = set([u'sharing', u'music', u'others', u'audio-feed', u'playlist', u'search'])
 DEFAULT_DISPLAY_FILTERS = [u'view-all']
->>>>>>> 08b4f33f
 DEFAULT_COLUMN_WIDTHS = {
     u'state': 20, u'name': 130, u'artist': 110, u'album': 100, u'track': 30,
     u'feed-name': 70, u'length': 60, u'genre': 65, u'year': 40, u'rating': 75,
@@ -84,25 +79,6 @@
 
 # Display State default; also used to populate View menu
 COLUMNS_AVAILABLE = {
-<<<<<<< HEAD
-    'videos': ['state', 'name', 'length', 'feed-name', 'size'],
-    'music': ['state', 'name', 'artist', 'album', 'track', 'feed-name',
-        'length', 'genre', 'year', 'rating', 'size'],
-    'sharing': ['state', 'name', 'artist', 'album', 'track', 'feed-name',
-        'length', 'genre', 'year', 'rating', 'size'],
-    'others': ['name', 'feed-name', 'size', 'rating'],
-        'downloading': ['name', 'feed-name', 'status', 'eta', 'rate'],
-    'all-feed-video': ['state', 'name', 'feed-name', 'length', 'status',
-        'size'],
-    'feed': ['state', 'name', 'length', 'status', 'size'],
-    'audio-feed': ['state', 'name', 'length', 'status', 'size'],
-    'playlist': ['state', 'name', 'artist', 'album', 'track', 'feed-name',
-        'length', 'genre', 'year', 'rating', 'size'],
-    'sharing': ['state', 'name', 'artist', 'album', 'track',
-        'length', 'genre', 'year', 'rating', 'size'],
-    'search': ['state', 'name', 'artist', 'album', 'track', 'feed-name',
-        'length', 'genre', 'year', 'rating', 'size'],
-=======
     u'videos': [u'state', u'name', u'length', u'feed-name', u'size'],
     u'music': [u'state', u'name', u'artist', u'album', u'track', u'feed-name',
         u'length', u'genre', u'year', u'rating', u'size'],
@@ -116,12 +92,13 @@
         u'length', u'genre', u'year', u'rating', u'size'],
     u'search': [u'state', u'name', u'artist', u'album', u'track', u'feed-name',
         u'length', u'genre', u'year', u'rating', u'size'],
->>>>>>> 08b4f33f
 }
 
+COLUMNS_AVAILABLE[u'sharing'] = COLUMNS_AVAILABLE[u'videos']
 COLUMNS_AVAILABLE[u'device-video'] = COLUMNS_AVAILABLE[u'videos']
 COLUMNS_AVAILABLE[u'device-audio'] = COLUMNS_AVAILABLE[u'music']
 
+DEFAULT_SORT_COLUMN[u'sharing'] = DEFAULT_SORT_COLUMN[u'videos']
 DEFAULT_SORT_COLUMN[u'device-video'] = DEFAULT_SORT_COLUMN[u'videos']
 DEFAULT_SORT_COLUMN[u'device-audio'] = DEFAULT_SORT_COLUMN[u'music']
 
